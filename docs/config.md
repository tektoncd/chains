<!--
---
linkTitle: "Chains Configuration"
weight: 20
---
-->

# Chains Configuration

`Chains` works by observing `TaskRun` executions, capturing relevant information, and storing it in a cryptographically-signed format.

`TaskRuns` can indicate inputs and outputs which are then captured and surfaced in the `Chains` payload formats, where relevant.
`Chains` uses the standard mechanisms (`Results` and `PipelineResources`) where possible, and provides a few other mechanisms to *hint* at the correct inputs and outputs. These are outlined below:

## Chains Type Hinting

When outputting an OCI image without using a `PipelineResource`, `Chains` will look for the following Results:

* `*IMAGE_URL` - The URL to the built OCI image
* `*IMAGE_DIGEST` - The Digest of the built OCI image

where `*` indicates any expression.
For example, if **both** `MYIMAGE_IMAGE_URL` AND `MYIMAGE_IMAGE_DIGEST` are correctly formatted to point to an OCI image, then `chains` will pick up on it and try to sign the image.

Multiple images can be specified by using different prefixes in place of `*`.

Multiple images can also be specified by using the `IMAGES` Result.
The value of the `IMAGES` result is a list of images, each qualified by digest.
The list of images can be separated by commas or by newlines.

```shell
- name: IMAGES
  value: img1@sha256:digest1, img2@sha256:digest2
```

Chains will parse through the list and sign each image.

For in-toto attestations, see [intoto.md](intoto.md) for description
of in-toto specific type hinting.

Note that these are provided automatically when using `PipelineResources`.

## Chains Configuration

Chains uses a `ConfigMap` called `chains-config` in the `tekton-chains` namespace for configuration.
Supported keys include:

### TaskRun Configuration

| Key | Description | Supported Values | Default |
| :--- | :--- | :--- | :--- |
| `artifacts.taskrun.format` | The format to store `TaskRun` payloads in. | `tekton`, `in-toto`| `tekton` |
| `artifacts.taskrun.storage` | The storage backend to store `TaskRun` signatures in. Multiple backends can be specified with comma-separated list ("tekton,oci"). To disable the `TaskRun` artifact input an empty string ("").  | `tekton`, `oci`, `gcs`, `docdb`, `grafeas` | `tekton` |
| `artifacts.taskrun.signer` | The signature backend to sign `Taskrun` payloads with. | `x509`, `kms` | `x509` |

> NOTE: For grafeas storage backend, currently we only support Container Analysis. We will make grafeas server address configurabe within a short time.

### OCI Configuration

| Key | Description | Supported Values | Default |
| :--- | :--- | :--- | :--- |
| `artifacts.oci.format` | The format to store `OCI` payloads in. | `simplesigning` | `simplesigning` |
| `artifacts.oci.storage` | The storage backend to store `OCI` signatures in. Multiple backends can be specified with comma-separated list ("oci,tekton"). To disable the `OCI` artifact input an empty string ("").| `tekton`, `oci`, `gcs`, `docdb`, `grafeas` | `oci` |
| `artifacts.oci.signer` | The signature backend to sign `OCI` payloads with. | `x509`, `kms` | `x509` |

### KMS Configuration

| Key | Description | Supported Values | Default |
| :--- | :--- | :--- | :--- |
| `signers.kms.kmsref` | The URI reference to a KMS service to use in `KMS` signers. | `gcpkms://projects/[PROJECT]/locations/[LOCATION]>/keyRings/[KEYRING]/cryptoKeys/[KEY]`| |

### Storage Configuration

| Key | Description | Supported Values | Default |
| :--- | :--- | :--- | :--- |
| `storage.gcs.bucket` | The GCS bucket for storage | | |
| `storage.oci.repository` | The OCI repo to store OCI signatures in  | | |
| `storage.docdb.url` | The go-cloud URI reference to a docstore collection | `firestore://projects/[PROJECT]/databases/(default)/documents/[COLLECTION]?name_field=name`| |
|`storage.grafeas.projectid`|The project ID to store occurrences|||
|`storage.grafeas.noteid` (optional)|The note ID to link occurrences. If noteid is not provided, a name in the format of `tekton-<NAMESPACE>` will be used.|||

### In-toto Configuration

| Key | Description | Supported Values | Default |
| :--- | :--- | :--- | :--- |
| `builder.id` | The builder ID to set for in-toto attestations | | `tekton-chains`|

### Experimental Features Configuration

#### Transparency Log

| Key | Description | Supported Values | Default |
| :--- | :--- | :--- | :--- |
| `transparency.enabled` | EXPERIMENTAL. Whether to enable automatic binary transparency uploads. | `true`, `false`, `manual` | `false` |
| `transparency.url` | EXPERIMENTAL. The URL to upload binary transparency attestations to, if enabled. | |`https://rekor.sigstore.dev`|

**Note**: If `transparency.enabled` is set to `manual`, then only TaskRuns with the following annotation will be uploaded to the transparency log:

```yaml
chains.tekton.dev/transparency-upload: "true"
```

#### Keyless Signing with Fulcio

| Key | Description | Supported Values | Default |
| :--- | :--- | :--- | :--- |
| `signers.x509.fulcio.enabled` | EXPERIMENTAL. Whether to enable automatic certificates from fulcio. | `true`, `false` | `false`|
<<<<<<< HEAD
| `signers.x509.fulcio.address` | EXPERIMENTAL. Fulcio address to request certificate from, if enabled | |`https://v1.fulcio.sigstore.dev` |
=======
| `signers.x509.fulcio.address` | EXPERIMENTAL. Fulcio address to request certificate from, if enabled | |`https://v1.fulcio.sigstore.dev` |
| `signers.x509.fulcio.issuer` | EXPERIMENTAL. Expected OIDC issuer. | |`https://oauth2.sigstore.dev/auth` |
| `signers.x509.fulcio.provider` | EXPERIMENTAL. Provider to request ID Token from | `google`, `spiffe`, `github`, `filesystem` | Unset, each provider will be attempted. |

#### KMS OIDC and Spire Configuration

| Key | Description | Supported Values | Default |
| :--- | :--- | :--- | :--- |
| `signers.kms.auth.address` | URI of KMS server (e.g. the value of `VAULT_ADDR`) | |
| `signers.kms.auth.token` | Auth token KMS server (e.g. the value of `VAULT_TOKEN`) | |
| `signers.kms.auth.oidc.path` | Path used for OIDC authentication (e.g. `jwt` for Vault) | |
| `signers.kms.auth.oidc.role` | Role used for OIDC authentication | |
| `signers.kms.auth.spire.sock` | URI of the Spire socket used for KMS token (e.g. `unix:///tmp/spire-agent/public/api.sock`) | |
| `signers.kms.auth.spire.audience` | Audience for requesting a SVID from Spire | |
>>>>>>> ba26e6cf
<|MERGE_RESOLUTION|>--- conflicted
+++ resolved
@@ -105,9 +105,6 @@
 | Key | Description | Supported Values | Default |
 | :--- | :--- | :--- | :--- |
 | `signers.x509.fulcio.enabled` | EXPERIMENTAL. Whether to enable automatic certificates from fulcio. | `true`, `false` | `false`|
-<<<<<<< HEAD
-| `signers.x509.fulcio.address` | EXPERIMENTAL. Fulcio address to request certificate from, if enabled | |`https://v1.fulcio.sigstore.dev` |
-=======
 | `signers.x509.fulcio.address` | EXPERIMENTAL. Fulcio address to request certificate from, if enabled | |`https://v1.fulcio.sigstore.dev` |
 | `signers.x509.fulcio.issuer` | EXPERIMENTAL. Expected OIDC issuer. | |`https://oauth2.sigstore.dev/auth` |
 | `signers.x509.fulcio.provider` | EXPERIMENTAL. Provider to request ID Token from | `google`, `spiffe`, `github`, `filesystem` | Unset, each provider will be attempted. |
@@ -121,5 +118,4 @@
 | `signers.kms.auth.oidc.path` | Path used for OIDC authentication (e.g. `jwt` for Vault) | |
 | `signers.kms.auth.oidc.role` | Role used for OIDC authentication | |
 | `signers.kms.auth.spire.sock` | URI of the Spire socket used for KMS token (e.g. `unix:///tmp/spire-agent/public/api.sock`) | |
-| `signers.kms.auth.spire.audience` | Audience for requesting a SVID from Spire | |
->>>>>>> ba26e6cf
+| `signers.kms.auth.spire.audience` | Audience for requesting a SVID from Spire | |